--- conflicted
+++ resolved
@@ -134,7 +134,6 @@
     | 'cody.sidebar.commandConfigMenuButton.explain'
     | 'cody.sidebar.commandConfigMenuButton.smell'
     | 'cody.sidebar.commandConfigMenuButton.reset'
-<<<<<<< HEAD
     // auth-provider-related events
     | 'cody.auth.login'
     | 'cody.auth.selectSigninMenu'
@@ -146,11 +145,9 @@
     | 'cody.auth.logout'
     | 'cody.auth.fromCallback.app'
     | 'cody.auth.fromCallback.web'
-=======
     // context-provider-related events
     | 'cody.auth'
     | 'cody.auth.app'
->>>>>>> b1f78ac3
 
 /**
  * Actions should denote a generic action within the scope of a feature. Where
