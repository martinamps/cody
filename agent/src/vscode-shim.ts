--- conflicted
+++ resolved
@@ -105,7 +105,6 @@
             case 'cody.autocomplete.advanced.provider':
                 return connectionConfig?.autocompleteAdvancedProvider ?? 'anthropic'
             case 'cody.autocomplete.advanced.serverEndpoint':
-<<<<<<< HEAD
                 return connectionConfig?.autocompleteAdvancedServerEndpoint
                     ? connectionConfig?.autocompleteAdvancedServerEndpoint
                     : null
@@ -113,11 +112,9 @@
                 return connectionConfig?.autocompleteAdvancedServerSocksProxy
                     ? connectionConfig?.autocompleteAdvancedServerSocksProxy
                     : null
-=======
                 return connectionConfig?.autocompleteAdvancedServerEndpoint ?? null
             case 'cody.autocomplete.advanced.model':
                 return connectionConfig?.autocompleteAdvancedModel ?? null
->>>>>>> 1a78a304
             case 'cody.autocomplete.advanced.accessToken':
                 return connectionConfig?.autocompleteAdvancedAccessToken ?? null
             case 'cody.autocomplete.advanced.embeddings':
