import * as vscode from 'vscode'

import { ContextFile } from '@sourcegraph/cody-shared'
import { CodyPrompt, CustomCommandType } from '@sourcegraph/cody-shared/src/chat/prompts'
import { ChatMessage, UserLocalHistory } from '@sourcegraph/cody-shared/src/chat/transcript/messages'
import { ChatSubmitType } from '@sourcegraph/cody-ui/src/Chat'

import { View } from '../../../webviews/NavBar'
import { getFileContextFiles, getOpenTabsContextFile, getSymbolContextFiles } from '../../editor/utils/editor-context'
import { logDebug } from '../../log'
import { telemetryService } from '../../services/telemetry'
import { telemetryRecorder } from '../../services/telemetry-v2'
import { createCodyChatTreeItems, getChatHistoryTitle } from '../../services/treeViewItems'
import { TreeViewProvider } from '../../services/TreeViewProvider'
import {
    handleCodeFromInsertAtCursor,
    handleCodeFromSaveToNewFile,
    handleCopiedCode,
} from '../../services/utils/codeblock-action-tracker'
import { openExternalLinks, openFilePath, openLocalFileWithRange } from '../../services/utils/workspace-action'
import { MessageErrorType, MessageProvider, MessageProviderOptions } from '../MessageProvider'
import {
    ConfigurationSubsetForWebview,
    ExtensionMessage,
    getChatModelsForWebview,
    LocalEnv,
    WebviewMessage,
} from '../protocol'

import { addWebviewViewHTML, CodyChatPanelViewType } from './ChatManager'

export interface ChatViewProviderWebview extends Omit<vscode.Webview, 'postMessage'> {
    postMessage(message: ExtensionMessage): Thenable<boolean>
}

export interface ChatPanelProviderOptions extends MessageProviderOptions {
    extensionUri: vscode.Uri
    treeView: TreeViewProvider
}

export class ChatPanelProvider extends MessageProvider {
    private extensionUri: vscode.Uri
    private contextFilesQueryCancellation?: vscode.CancellationTokenSource
    public webview?: ChatViewProviderWebview
    public webviewPanel: vscode.WebviewPanel | undefined = undefined
    public treeView: TreeViewProvider

    constructor({ treeView, extensionUri, ...options }: ChatPanelProviderOptions) {
        super(options)
        this.extensionUri = extensionUri
        this.treeView = treeView
    }

    private async onDidReceiveMessage(message: WebviewMessage): Promise<void> {
        switch (message.command) {
            case 'ready':
                // The web view is ready to receive events. We need to make sure that it has an up
                // to date config, even if it was already published
                await this.authProvider.announceNewAuthStatus()
                await this.handleWebviewContext()
                break
            case 'initialized':
                logDebug('ChatPanelProvider:onDidReceiveMessage', 'initialized')
                await this.init(this.startUpChatID)
                this.handleChatModel()
                break
            case 'submit':
                return this.onHumanMessageSubmitted(
                    message.text,
                    message.submitType,
                    message.contextFiles,
                    message.addEnhancedContext
                )
            case 'edit':
                this.transcript.removeLastInteraction()
                await this.onHumanMessageSubmitted(message.text, 'user')
                telemetryService.log('CodyVSCodeExtension:editChatButton:clicked', undefined, { hasV2Event: true })
                telemetryRecorder.recordEvent('cody.editChatButton', 'clicked')
                break
            case 'abort':
                await this.abortCompletion()
                telemetryService.log(
                    'CodyVSCodeExtension:abortButton:clicked',
                    { source: 'sidebar' },
                    { hasV2Event: true }
                )
                telemetryRecorder.recordEvent('cody.sidebar.abortButton', 'clicked')
                break
            case 'chatModel':
                this.chatModel = message.model
                this.transcript.setChatModel(message.model)
                break
            case 'executeRecipe':
                await this.executeRecipe(message.recipe, '', 'chat')
                break
            case 'getUserContext':
                await this.handleContextFiles(message.query)
                break
            case 'custom-prompt':
                await this.onCustomPromptClicked(message.title, message.value)
                break
            case 'insert':
                await handleCodeFromInsertAtCursor(message.text, message.metadata)
                break
            case 'newFile':
                handleCodeFromSaveToNewFile(message.text, message.metadata)
                await this.editor.createWorkspaceFile(message.text)
                break
            case 'copy':
                await handleCopiedCode(message.text, message.eventType === 'Button', message.metadata)
                break
            case 'event':
                telemetryService.log(message.eventName, message.properties)
                break
            case 'links':
                void openExternalLinks(message.value)
                break
            case 'openFile':
                await openFilePath(message.filePath, this.webviewPanel?.viewColumn, message.range)
                break
            case 'openLocalFileWithRange':
                await openLocalFileWithRange(message.filePath, message.range)
                break
            default:
                this.handleError('Invalid request type from Webview Panel', 'system')
        }
    }

    private async onHumanMessageSubmitted(
        text: string,
        submitType: ChatSubmitType,
        contextFiles?: ContextFile[],
        addEnhancedContext = true
    ): Promise<void> {
        logDebug('ChatPanelProvider:onHumanMessageSubmitted', 'chat', { verbose: { text, submitType } })

        MessageProvider.inputHistory.push(text)

        if (submitType === 'suggestion') {
            const args = { requestID: this.currentRequestID }
            telemetryService.log('CodyVSCodeExtension:chatPredictions:used', args, { hasV2Event: true })
        }

        return this.executeRecipe('chat-question', text, 'chat', contextFiles, addEnhancedContext)
    }

    /**
     * Process custom command click
     */
    private async onCustomPromptClicked(title: string, commandType: CustomCommandType = 'user'): Promise<void> {
        telemetryService.log('CodyVSCodeExtension:command:customMenu:clicked', undefined, { hasV2Event: true })
        logDebug('ChatPanelProvider:onCustomPromptClicked', title)
        if (!this.isCustomCommandAction(title)) {
            await this.setWebviewView('chat')
        }
        await this.executeCustomCommand(title, commandType)
    }

    /**
     * For Webview panel only
     * This sent the initiate contextStatus and config to webview
     */
    private async handleWebviewContext(): Promise<void> {
        const authStatus = this.authProvider.getAuthStatus()
        const editorContext = this.editor.getActiveTextEditor()
        const contextStatus = {
            mode: this.contextProvider.config.useContext,
            endpoint: authStatus.endpoint || undefined,
            connection: this.contextProvider.context.checkEmbeddingsConnection(),
            embeddingsEndpoint: this.contextProvider.context.embeddingsEndpoint,
            codebase: this.contextProvider.context.getCodebase(),
            filePath: editorContext ? vscode.workspace.asRelativePath(editorContext.filePath) : undefined,
            selectionRange: editorContext?.selectionRange,
            supportsKeyword: true,
        }
        void this.webview?.postMessage({
            type: 'contextStatus',
            contextStatus,
        })

        const localProcess = await this.authProvider.appDetector.getProcessInfo(authStatus.isLoggedIn)
        const config: ConfigurationSubsetForWebview & LocalEnv = {
            ...localProcess,
            debugEnable: this.contextProvider.config.debugEnable,
            serverEndpoint: this.contextProvider.config.serverEndpoint,
            experimentalChatPanel: this.contextProvider.config.experimentalChatPanel,
        }
        void this.webview?.postMessage({
            type: 'config',
            config,
            authStatus,
        })
    }

    /**
     * Send transcript to webview
     */
    protected handleTranscript(transcript: ChatMessage[], isMessageInProgress: boolean, chatID?: string): void {
        void this.webview?.postMessage({
            type: 'transcript',
            messages: transcript,
            isMessageInProgress,
            chatID: this.sessionID,
        })

        // Update / reset webview panel title
        const chatTitle = getChatHistoryTitle(chatID)
        const text = this.transcript.getLastInteraction()?.getHumanMessage()?.displayText || 'New Chat'

        if (this.webviewPanel) {
            if (chatTitle) {
                this.webviewPanel.title = chatTitle
            } /* else {
                // this.webviewPanel.title = text.length > 10 ? `${text?.slice(0, 20)}...` : text
                this.webviewPanel.title = chatTitle
            }*/
        }
    }

    /**
     * Send transcript error to webview
     */
    protected handleTranscriptErrors(transcriptError: boolean): void {
        void this.webview?.postMessage({ type: 'transcript-errors', isTranscriptError: transcriptError })
    }

    protected handleSuggestions(suggestions: string[]): void {
        void this.webview?.postMessage({
            type: 'suggestions',
            suggestions,
        })
    }

    /**
     * Update chat history in Tree View
     */
    protected handleHistory(userHistory: UserLocalHistory): void {
        void this.webview?.postMessage({
            type: 'history',
            messages: userHistory,
        })
        void this.treeView.updateTree(createCodyChatTreeItems(userHistory))
    }

    /**
     * Sends the available chat models to the webview based on the authenticated endpoint.
     * Maps over the allowed models, adding a 'default' property if the model matches the currently selected chatModel.
     */
    protected handleChatModel(): void {
        const endpoint = this.authProvider.getAuthStatus()?.endpoint
        const allowedModels = getChatModelsForWebview(endpoint)
        const models = this.chatModel
            ? allowedModels.map(model => {
                  return {
                      ...model,
                      default: model.model === this.chatModel,
                  }
              })
            : allowedModels

        void this.webview?.postMessage({
            type: 'chatModels',
            models,
        })
    }

    /**
     * Display error message in webview, either as part of the transcript or as a banner alongside the chat.
     */
    public handleError(errorMsg: string, type: MessageErrorType): void {
        if (type === 'transcript') {
            this.transcript.addErrorAsAssistantResponse(errorMsg)
            void this.webview?.postMessage({ type: 'transcript-errors', isTranscriptError: true })
            return
        }

        void this.webview?.postMessage({ type: 'errors', errors: errorMsg })
    }

    protected handleCodyCommands(prompts: [string, CodyPrompt][]): void {
        void this.webview?.postMessage({
            type: 'custom-prompts',
            prompts,
        })
    }

    private async handleContextFiles(query: string): Promise<void> {
        if (!query.length) {
            const tabs = getOpenTabsContextFile()
            await this.webview?.postMessage({
                type: 'userContextFiles',
                context: tabs,
            })
            return
        }

        const cancellation = new vscode.CancellationTokenSource()

        try {
            const MAX_RESULTS = 20
            if (query.startsWith('#')) {
                // It would be nice if the VS Code symbols API supports
                // cancellation, but it doesn't
                const symbolResults = await getSymbolContextFiles(query.slice(1), MAX_RESULTS)
                // Check if cancellation was requested while getFileContextFiles
                // was executing, which means a new request has already begun
                // (i.e. prevent race conditions where slow old requests get
                // processed after later faster requests)
                if (!cancellation.token.isCancellationRequested) {
                    await this.webview?.postMessage({
                        type: 'userContextFiles',
                        context: symbolResults,
                    })
                }
            } else {
                const fileResults = await getFileContextFiles(query, MAX_RESULTS, cancellation.token)
                // Check if cancellation was requested while getFileContextFiles
                // was executing, which means a new request has already begun
                // (i.e. prevent race conditions where slow old requests get
                // processed after later faster requests)
                if (!cancellation.token.isCancellationRequested) {
                    await this.webview?.postMessage({
                        type: 'userContextFiles',
                        context: fileResults,
                    })
                }
            }
        } catch (error) {
            // Handle or log the error as appropriate
            console.error('Error retrieving context files:', error)
        } finally {
            // Cancel any previous search request after we update the UI
            // to avoid a flash of empty results as you type
            this.contextFilesQueryCancellation?.cancel()
            this.contextFilesQueryCancellation = cancellation
        }
    }

    /**
     *
     * @param notice Triggers displaying a notice.
     * @param notice.key The key of the notice to display.
     */
    public triggerNotice(notice: { key: string }): void {
        void this.webview?.postMessage({
            type: 'notice',
            notice,
        })
    }

    /**
     * Set webview view
     * NOTE: Panel doesn't support view other than 'chat' currently
     */
    public async setWebviewView(view: View): Promise<void> {
        await this.webview?.postMessage({
            type: 'view',
            messages: view,
        })

        if (view !== 'chat') {
            return
        }

        if (!this.webviewPanel) {
            await this.createWebviewPanel(vscode.ViewColumn.Beside, this.sessionID)
        }
        this.webviewPanel?.reveal()
    }

    private startUpChatID?: string = undefined

    public async clearChatHistory(chatID?: string): Promise<void> {
        if (chatID) {
            await this.deleteHistory(chatID)
            return
        }
        await this.clearHistory()
        this.webviewPanel?.dispose()
    }

    /**
     * Creates the webview panel for the Cody chat interface if it doesn't already exist.
     */
    public async createWebviewPanel(
        activePanelViewColumn?: vscode.ViewColumn,
        chatID?: string,
        lastQuestion?: string
    ): Promise<vscode.WebviewPanel | undefined> {
        // Create the webview panel only if the user is logged in.
        // Allows users to login via the sidebar webview.
        if (!this.authProvider.getAuthStatus()?.isLoggedIn || !this.contextProvider.config.experimentalChatPanel) {
            await vscode.commands.executeCommand('setContext', CodyChatPanelViewType, false)
            return
        }

        telemetryService.log('CodyVSCodeExtension:createWebviewPanel:clicked', undefined, { hasV2Event: true })

        // Checks if the webview panel already exists and is visible.
        // If so, returns early to avoid creating a duplicate.
        if (this.webviewPanel) {
            return this.webviewPanel
        }

        this.startUpChatID = chatID

        const viewType = CodyChatPanelViewType
        // truncate firstQuestion to first 10 chars
        const text = lastQuestion && lastQuestion?.length > 10 ? `${lastQuestion?.slice(0, 20)}...` : lastQuestion
<<<<<<< HEAD
        const chatTitle = getChatHistoryTitle(chatID)
        const panelTitle = chatTitle || text || 'New Chat'
=======
        const panelTitle = text || 'New Chat'
        const viewColumn = activePanelViewColumn || vscode.ViewColumn.Beside
>>>>>>> 2ecded4f
        const webviewPath = vscode.Uri.joinPath(this.extensionUri, 'dist', 'webviews')
        const panel = vscode.window.createWebviewPanel(
            viewType,
            panelTitle,
            { viewColumn, preserveFocus: true },
            {
                enableScripts: true,
                retainContextWhenHidden: true,
                enableFindWidget: true,
                localResourceRoots: [webviewPath],
                enableCommandUris: true,
            }
        )

        return this.registerWebviewPanel(panel)
    }

    /**
     * Revives the chat panel when the extension is reactivated.
     * Registers the existing webviewPanel and sets the chatID.
     */
    public async revive(webviewPanel: vscode.WebviewPanel, chatID: string): Promise<vscode.WebviewPanel | undefined> {
        telemetryService.log('CodyVSCodeExtension:ChatPanelProvider:revive', undefined, { hasV2Event: true })
        this.startUpChatID = chatID
        return this.registerWebviewPanel(webviewPanel)
    }

    /**
     * Registers the given webview panel by setting up its options, icon, and handlers.
     * Also stores the panel reference and disposes it when closed.
     */
    private async registerWebviewPanel(panel: vscode.WebviewPanel): Promise<vscode.WebviewPanel> {
        const webviewPath = vscode.Uri.joinPath(this.extensionUri, 'dist', 'webviews')
        panel.iconPath = vscode.Uri.joinPath(this.extensionUri, 'resources', 'cody.png')

        panel.webview.options = {
            enableScripts: true,
            localResourceRoots: [webviewPath],
            enableCommandUris: true,
        }

        await addWebviewViewHTML(this.extensionUri, panel)

        // Register webview
        this.webviewPanel = panel
        this.webview = panel.webview
        this.contextProvider.webview = panel.webview
        this.authProvider.webview = panel.webview

        // Dispose panel when the panel is closed
        panel.onDidDispose(() => {
            this.webviewPanel = undefined
            panel.dispose()
        })

        this.disposables.push(panel.webview.onDidReceiveMessage(message => this.onDidReceiveMessage(message)))

        // Used for keeping sidebar chat view closed when webview panel is enabled
        await vscode.commands.executeCommand('setContext', CodyChatPanelViewType, true)

        return panel
    }
}<|MERGE_RESOLUTION|>--- conflicted
+++ resolved
@@ -407,13 +407,8 @@
         const viewType = CodyChatPanelViewType
         // truncate firstQuestion to first 10 chars
         const text = lastQuestion && lastQuestion?.length > 10 ? `${lastQuestion?.slice(0, 20)}...` : lastQuestion
-<<<<<<< HEAD
-        const chatTitle = getChatHistoryTitle(chatID)
-        const panelTitle = chatTitle || text || 'New Chat'
-=======
         const panelTitle = text || 'New Chat'
         const viewColumn = activePanelViewColumn || vscode.ViewColumn.Beside
->>>>>>> 2ecded4f
         const webviewPath = vscode.Uri.joinPath(this.extensionUri, 'dist', 'webviews')
         const panel = vscode.window.createWebviewPanel(
             viewType,
