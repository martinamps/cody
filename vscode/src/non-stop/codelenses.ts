import * as vscode from 'vscode'

import { getSingleLineRange } from '../services/InlineAssist'

import { FixupTask } from './FixupTask'
import { CodyTaskState } from './utils'

// Create Lenses based on state
export function getLensesForTask(task: FixupTask): vscode.CodeLens[] {
    const codeLensRange = getSingleLineRange(task.selectionRange.start.line)
    switch (task.state) {
        case CodyTaskState.working: {
            const title = getWorkingLens(codeLensRange)
            const cancel = getCancelLens(codeLensRange, task.id)
            return [title, cancel]
        }
<<<<<<< HEAD
=======
        case CodyTaskState.ready: {
            const apply = getApplyLens(codeLensRange, task.id)
            const diff = getDiffLens(codeLensRange, task.id)
            const discard = getDiscardLens(codeLensRange, task.id)
            const regenerate = getRegenerateLens(codeLensRange, task.id)
            return [apply, diff, regenerate, discard]
        }
>>>>>>> a585e6b7
        case CodyTaskState.applying: {
            const title = getApplyingLens(codeLensRange)
            return [title]
        }
        case CodyTaskState.applied: {
            const title = getAppliedLens(codeLensRange)
            const diff = getDiffLens(codeLensRange, task.id)
            const undo = getUndoLens(codeLensRange, task.id)
            const accept = getAcceptLens(codeLensRange, task.id)
            return [title, diff, undo, accept]
        }
        case CodyTaskState.error: {
            const title = getErrorLens(codeLensRange)
            const discard = getDiscardLens(codeLensRange, task.id)
            return [title, discard]
        }
        default:
            return []
    }
}

// List of lenses
// TODO: Replace cody.focus with appropriate tasks
// TODO (bea) send error messages to the chat UI so that they can see the task progress in the chat and chat history
function getErrorLens(codeLensRange: vscode.Range): vscode.CodeLens {
    const lens = new vscode.CodeLens(codeLensRange)
    lens.command = {
        title: '$(warning) Applying edits failed',
        command: 'cody.focus',
    }
    return lens
}

function getWorkingLens(codeLensRange: vscode.Range): vscode.CodeLens {
    const lens = new vscode.CodeLens(codeLensRange)
    lens.command = {
        title: '$(sync~spin) Cody is working...',
        command: 'cody.focus',
    }
    return lens
}

function getApplyingLens(codeLensRange: vscode.Range): vscode.CodeLens {
    const lens = new vscode.CodeLens(codeLensRange)
    lens.command = {
        title: '$(sync~spin) Applying...',
        command: 'cody.focus',
    }
    return lens
}

function getCancelLens(codeLensRange: vscode.Range, id: string): vscode.CodeLens {
    const lens = new vscode.CodeLens(codeLensRange)
    lens.command = {
        title: 'Cancel',
        command: 'cody.fixup.codelens.cancel',
        arguments: [id],
    }
    return lens
}

function getDiscardLens(codeLensRange: vscode.Range, id: string): vscode.CodeLens {
    const lens = new vscode.CodeLens(codeLensRange)
    lens.command = {
        title: 'Discard',
        command: 'cody.fixup.codelens.cancel',
        arguments: [id],
    }
    return lens
}

function getAppliedLens(codeLensRange: vscode.Range): vscode.CodeLens {
    const lens = new vscode.CodeLens(codeLensRange)
    lens.command = {
        title: '✨ Edited by Cody',
        command: '',
    }
    return lens
}

function getDiffLens(codeLensRange: vscode.Range, id: string): vscode.CodeLens {
    const lens = new vscode.CodeLens(codeLensRange)
    lens.command = {
        title: 'Diff',
        command: 'cody.fixup.codelens.diff',
        arguments: [id],
    }
    return lens
}

function getUndoLens(codeLensRange: vscode.Range, id: string): vscode.CodeLens {
    const lens = new vscode.CodeLens(codeLensRange)
    lens.command = {
        title: 'Undo',
        command: 'cody.fixup.codelens.undo',
        arguments: [id],
    }
    return lens
}

function getAcceptLens(codeLensRange: vscode.Range, id: string): vscode.CodeLens {
    const lens = new vscode.CodeLens(codeLensRange)
    lens.command = {
        title: 'Accept',
        command: 'cody.fixup.codelens.accept',
        arguments: [id],
    }
    return lens
}

function getRegenerateLens(codeLensRange: vscode.Range, id: string): vscode.CodeLens {
    const lens = new vscode.CodeLens(codeLensRange)
    lens.command = {
        title: 'Regenerate',
        command: 'cody.fixup.codelens.regenerate',
        arguments: [id],
    }
    return lens
}<|MERGE_RESOLUTION|>--- conflicted
+++ resolved
@@ -14,16 +14,6 @@
             const cancel = getCancelLens(codeLensRange, task.id)
             return [title, cancel]
         }
-<<<<<<< HEAD
-=======
-        case CodyTaskState.ready: {
-            const apply = getApplyLens(codeLensRange, task.id)
-            const diff = getDiffLens(codeLensRange, task.id)
-            const discard = getDiscardLens(codeLensRange, task.id)
-            const regenerate = getRegenerateLens(codeLensRange, task.id)
-            return [apply, diff, regenerate, discard]
-        }
->>>>>>> a585e6b7
         case CodyTaskState.applying: {
             const title = getApplyingLens(codeLensRange)
             return [title]
@@ -33,7 +23,8 @@
             const diff = getDiffLens(codeLensRange, task.id)
             const undo = getUndoLens(codeLensRange, task.id)
             const accept = getAcceptLens(codeLensRange, task.id)
-            return [title, diff, undo, accept]
+            const regenerate = getRegenerateLens(codeLensRange, task.id)
+            return [title, diff, undo, regenerate, accept]
         }
         case CodyTaskState.error: {
             const title = getErrorLens(codeLensRange)
