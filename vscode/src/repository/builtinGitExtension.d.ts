--- conflicted
+++ resolved
@@ -2,14 +2,10 @@
  *  Copyright (c) Microsoft Corporation. All rights reserved.
  *  Licensed under the MIT License. See License.txt in the project root for license information.
  *--------------------------------------------------------------------------------------------*/
-<<<<<<< HEAD
-import { Command, Disposable, Event, ProviderResult, ThemeIcon, Uri } from 'vscode'
-=======
 
 import type { CancellationToken, Command, Disposable, Event, ProviderResult, Uri } from 'vscode'
 
 export type { ProviderResult } from 'vscode'
->>>>>>> 9cb9d75a
 
 export interface Git {
     readonly path: string
@@ -19,8 +15,6 @@
     value: string
 }
 
-<<<<<<< HEAD
-=======
 export enum ForcePushMode {
     Force = 0,
     ForceWithLease = 1,
@@ -32,7 +26,6 @@
     Tag = 2,
 }
 
->>>>>>> 9cb9d75a
 export interface Ref {
     readonly type: RefType
     readonly name?: string
@@ -74,8 +67,6 @@
     readonly isReadOnly: boolean
 }
 
-<<<<<<< HEAD
-=======
 export enum Status {
     INDEX_MODIFIED = 0,
     INDEX_ADDED = 1,
@@ -100,7 +91,6 @@
     BOTH_MODIFIED = 18,
 }
 
->>>>>>> 9cb9d75a
 export interface Change {
     /**
      * Returns either `originalUri` or `renameUri`, depending
