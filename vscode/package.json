{
    "name": "cody-ai",
    "private": true,
    "displayName": "Cody AI",
    "version": "1.2.2",
    "publisher": "sourcegraph",
    "license": "Apache-2.0",
    "icon": "resources/cody.png",
    "description": "Code AI with codebase context",
    "scripts": {
        "postinstall": "pnpm download-wasm",
        "dev": "pnpm run -s dev:desktop",
        "dev:insiders": "pnpm run -s dev:desktop:insiders",
        "start:dev:desktop": "NODE_ENV=development code --extensionDevelopmentPath=$PWD --disable-extension=sourcegraph.cody-ai --disable-extension=github.copilot --inspect-extensions=9333 --new-window . --goto ./src/completions/inline-completion-item-provider.ts:16:5",
        "dev:desktop": "pnpm run -s build:dev:desktop && pnpm run start:dev:desktop",
        "dev:desktop:insiders": "pnpm run -s build:dev:desktop && NODE_ENV=development code-insiders --extensionDevelopmentPath=$PWD --disable-extension=sourcegraph.cody-ai --disable-extension=github.copilot --inspect-extensions=9333 --new-window . --goto ./src/completions/inline-completion-item-provider.ts:16:5",
        "dev:web": "pnpm run -s build:dev:web && pnpm run -s _dev:vscode-test-web --browserType none",
        "watch:dev:web": "concurrently \"pnpm run -s watch:build:dev:web\" \"pnpm run -s _dev:vscode-test-web --browserType none\"",
        "_dev:vscode-test-web": "vscode-test-web --extensionDevelopmentPath=. ${WORKSPACE-test/fixtures/workspace}",
        "build": "tsc --build && pnpm run -s _build:esbuild:desktop && pnpm run -s _build:esbuild:web && pnpm run -s _build:webviews --mode production",
        "_build:desktop": "pnpm run -s _build:esbuild:desktop && pnpm run -s _build:webviews --mode production",
        "_build:web": "pnpm run -s _build:esbuild:web && pnpm run -s _build:webviews --mode production",
        "build:dev:desktop": "concurrently \"pnpm run -s _build:esbuild:desktop --alias:@sourcegraph/cody-shared=@sourcegraph/cody-shared/src/index --alias:@sourcegraph/cody-shared/src=@sourcegraph/cody-shared/src --alias:@sourcegraph/cody-ui=@sourcegraph/cody-ui/src/index --alias:@sourcegraph/cody-ui/src=@sourcegraph/cody-ui/src\" \"pnpm run -s _build:webviews --mode development\"",
        "build:dev:web": "concurrently \"pnpm run -s _build:esbuild:web --alias:@sourcegraph/cody-shared=@sourcegraph/cody-shared/src/index --alias:@sourcegraph/cody-shared/src=@sourcegraph/cody-shared/src --alias:@sourcegraph/cody-ui=@sourcegraph/cody-ui/src/index --alias:@sourcegraph/cody-ui/src=@sourcegraph/cody-ui/src\" \"pnpm run -s _build:webviews --mode development\"",
        "watch:build:dev:web": "concurrently \"pnpm run -s _build:esbuild:web --watch\" \"pnpm run -s _build:webviews --mode development --watch\"",
        "watch:build:dev:desktop": "concurrently \"pnpm run -s _build:esbuild:desktop --watch\" \"pnpm run -s _build:webviews --mode development --watch\"",
        "_build:esbuild:desktop": "pnpm download-wasm && esbuild ./src/extension.node.ts --bundle --outfile=dist/extension.node.js --external:vscode --format=cjs --platform=node --sourcemap",
        "_build:esbuild:web": "esbuild ./src/extension.web.ts --platform=browser --bundle --outfile=dist/extension.web.js --alias:path=path-browserify --alias:os=os-browserify --external:vscode --define:process='{\"env\":{}}' --define:window=self --format=cjs --sourcemap",
        "_build:webviews": "vite -c webviews/vite.config.ts build",
        "release": "ts-node-transpile-only ./scripts/release.ts",
        "download-wasm": "ts-node-transpile-only ./scripts/download-wasm-modules.ts",
        "release:dry-run": "pnpm run download-wasm && CODY_RELEASE_DRY_RUN=1 ts-node ./scripts/release.ts",
        "storybook": "storybook dev -p 6007 --no-open --no-version-updates --no-release-notes",
        "test:e2e": "tsc --build && node dist/tsc/test/e2e/install-deps.js && pnpm run -s build:dev:desktop && playwright test",
        "test:integration": "tsc --build ./test/integration && pnpm run -s build:dev:desktop && node --inspect -r ts-node/register dist/tsc/test/integration/main.js",
        "test:unit": "vitest",
        "vscode:prepublish": "pnpm -s run build",
        "test:unit:tree-sitter-queries": "vitest ./src/tree-sitter/query-tests/*.test.ts",
        "github-changelog": "ts-node-transpile-only ./scripts/github-changelog.ts"
    },
    "categories": ["Programming Languages", "Machine Learning", "Snippets", "Education"],
    "keywords": [
        "ai",
        "openai",
        "anthropic",
        "assistant",
        "chatbot",
        "chat",
        "refactor",
        "documentation",
        "test",
        "sourcegraph",
        "codey",
        "llm",
        "codegen",
        "autocomplete",
        "bot",
        "model",
        "typescript",
        "javascript",
        "python",
        "golang",
        "go",
        "html",
        "css",
        "java",
        "php",
        "swift",
        "kotlin"
    ],
    "repository": {
        "type": "git",
        "url": "https://github.com/sourcegraph/cody",
        "directory": "vscode"
    },
    "bugs": {
        "url": "https://github.com/sourcegraph/cody/issues"
    },
    "homepage": "https://sourcegraph.com/docs/cody",
    "badges": [
        {
            "url": "https://img.shields.io/discord/969688426372825169?color=5765F2",
            "href": "https://srcgr.ph/discord",
            "description": "Discord"
        }
    ],
    "engines": {
        "vscode": "^1.79.0"
    },
    "main": "./dist/extension.node.js",
    "browser": "./dist/extension.web.js",
    "activationEvents": ["onLanguage", "onStartupFinished", "onWebviewPanel:cody.chatPanel"],
    "contributes": {
        "walkthroughs": [
            {
                "id": "welcome",
                "title": "Getting Started with Cody",
                "description": "Discover how Cody can help you write, understand and fix code faster",
                "steps": [
                    {
                        "id": "autocomplete",
                        "title": "Code Autocomplete",
                        "description": "Start writing code and Cody will complete the line (or the entire function) for you. Hit tab to accept the suggestion.",
                        "media": {
                            "markdown": "walkthroughs/autocomplete.md"
                        }
                    },
                    {
                        "id": "chat",
                        "title": "Cody Chat",
                        "description": "Answer questions about general programming topics, or specific to your codebase, with Cody chat.\n[Open Chat](command:cody.walkthrough.showChat)",
                        "media": {
                            "markdown": "walkthroughs/chat.md"
                        }
                    },
                    {
                        "id": "edit",
                        "title": "Edit Code",
                        "description": "Ask Cody to perform code edits with your instructions.",
                        "media": {
                            "markdown": "walkthroughs/edit.md"
                        }
                    },
                    {
                        "id": "fix",
                        "title": "Fix Code",
                        "description": "Use Cody to fix or explain problems in your code.",
                        "media": {
                            "markdown": "walkthroughs/fix.md"
                        }
                    },
                    {
                        "id": "commands",
                        "title": "Cody Commands",
                        "description": "Discover all the built-in Cody commands, and create your own custom commands.\n[Show Commands](command:cody.commands.tree.view.focus)",
                        "media": {
                            "markdown": "walkthroughs/commands.md"
                        }
                    },
                    {
                        "id": "search",
                        "title": "Natural Language Search (Beta)",
                        "description": "Easily find what you're looking for with Cody Natural Language Search.\n[Show Search](command:cody.search.focus)",
                        "media": {
                            "markdown": "walkthroughs/search.md"
                        }
                    }
                ]
            }
        ],
        "colors": [
            {
                "id": "cody.fixup.conflictBackground",
                "description": "The background of text Cody will edit where there is a specific conflict with your changes.",
                "defaults": {
                    "light": "mergeEditor.conflictingLines.background",
                    "dark": "mergeEditor.conflictingLines.background"
                }
            },
            {
                "id": "cody.fixup.conflictBorder",
                "description": "The border of text Cody will edit, if there is a conflict with your changes.",
                "defaults": {
                    "light": "mergeEditor.conflict.unhandledFocused.border",
                    "dark": "mergeEditor.conflict.unhandledFocused.border"
                }
            },
            {
                "id": "cody.fixup.conflictedBackground",
                "description": "The background of text Cody will edit, if there is a conflict with your changes.",
                "defaults": {
                    "light": "#ffffff00",
                    "dark": "#00000000"
                }
            },
            {
                "id": "cody.fixup.conflictedBorder",
                "description": "The border of text Cody will edit, if there is a conflict with your changes.",
                "defaults": {
                    "light": "mergeEditor.conflict.unhandledUnfocused.border",
                    "dark": "mergeEditor.conflict.unhandledUnfocused.border"
                }
            },
            {
                "id": "cody.fixup.incomingBackground",
                "description": "The background of text Cody will edit.",
                "defaults": {
                    "light": "merge.incomingContentBackground",
                    "dark": "merge.incomingContentBackground"
                }
            },
            {
                "id": "cody.fixup.incomingBorder",
                "description": "The border around text Cody will edit.",
                "defaults": {
                    "light": "#436EB1",
                    "dark": "#436EB1"
                }
            }
        ],
        "viewsContainers": {
            "activitybar": [
                {
                    "id": "cody",
                    "title": "Cody",
                    "icon": "resources/cody.svg"
                }
            ]
        },
        "views": {
            "cody": [
                {
                    "type": "webview",
                    "id": "cody.chat",
                    "name": "Chat",
                    "when": "!cody.activated"
                },
                {
                    "id": "cody.commands.tree.view",
                    "name": "Commands",
                    "when": "cody.activated"
                },
                {
                    "id": "cody.chat.tree.view",
                    "name": "Chats",
                    "when": "cody.activated"
                },
                {
                    "type": "webview",
                    "id": "cody.search",
                    "name": "Natural Language Search (Beta)",
                    "visibility": "visible",
                    "when": "cody.activated"
                },
                {
                    "id": "cody.support.tree.view",
                    "name": "Settings & Support",
                    "when": "cody.activated"
                }
            ]
        },
        "viewsWelcome": [
            {
                "view": "cody.chat.tree.view",
                "contents": "Chat alongside your code, attach files, add additional context, and try different chat models.\n[New Chat](command:cody.chat.panel.new)",
                "when": "cody.activated"
            }
        ],
        "commands": [
            {
                "command": "cody.welcome",
                "title": "Getting Started Guide",
                "category": "Cody",
                "group": "Cody",
                "icon": "$(book)"
            },
            {
                "command": "cody.feedback",
                "title": "Feedback",
                "category": "Cody",
                "group": "Cody",
                "icon": "$(feedback)"
            },
            {
                "command": "cody.command.edit-code",
                "category": "Cody Command",
                "title": "Edit Code",
                "when": "cody.activated && editorTextFocus",
                "icon": "$(wand)"
            },
            {
                "command": "cody.command.explain-code",
                "category": "Cody Command",
                "title": "Explain Code",
                "icon": "$(output)",
                "when": "cody.activated && editorFocus"
            },
            {
                "command": "cody.command.unit-tests",
                "category": "Cody Command",
                "title": "Generate Unit Tests",
                "icon": "$(package)",
                "when": "cody.activated && editorTextFocus"
            },
            {
                "command": "cody.command.document-code",
                "category": "Cody Command",
                "title": "Document Code",
                "icon": "$(book)",
                "when": "cody.activated && editorTextFocus"
            },
            {
                "command": "cody.command.smell-code",
                "category": "Cody Command",
                "title": "Find Code Smells",
                "icon": "$(checklist)",
                "when": "cody.activated && editorFocus"
            },
            {
                "command": "cody.menu.custom-commands",
                "category": "Cody Command",
                "title": "Custom Commands",
                "icon": "$(tools)",
                "when": "cody.activated && workspaceFolderCount > 0"
            },
            {
                "command": "cody.command.context-search",
                "category": "Cody",
                "title": "Codebase Context Search",
                "when": "cody.activated && workspaceFolderCount > 0"
            },
            {
                "command": "cody.auth.signout",
                "category": "Cody",
                "title": "Sign Out",
                "icon": "$(sign-out)"
            },
            {
                "command": "cody.auth.signin",
                "category": "Cody",
                "title": "Switch Account…"
            },
            {
                "command": "cody.settings.extension",
                "category": "Cody",
                "title": "Extension Settings",
                "group": "Cody",
                "icon": "$(gear)"
            },
            {
                "command": "cody.settings.extension.chat",
                "category": "Cody",
                "title": "Chat Settings",
                "group": "Cody",
                "icon": "$(gear)"
            },
            {
                "command": "cody.focus",
                "category": "Cody",
                "title": "Sign In"
            },
            {
                "command": "cody.status-bar.interacted",
                "category": "Cody",
                "title": "Cody Settings",
                "group": "Cody",
                "icon": "$(settings-gear)",
                "when": "cody.activated"
            },
            {
                "command": "cody.show-page",
                "category": "Cody",
                "title": "Open Account Page",
                "group": "Cody",
                "when": "cody.activated"
            },
            {
                "command": "cody.show-rate-limit-modal",
                "category": "Cody",
                "title": "Show Rate Limit Modal",
                "group": "Cody",
                "when": "cody.activated"
            },
            {
                "command": "cody.guardrails.debug",
                "category": "Cody",
                "title": "Guardrails Debug Attribution",
                "enablement": "config.cody.experimental.guardrails && editorHasSelection"
            },
            {
                "command": "cody.menu.commands",
                "category": "Cody",
                "title": "Commands",
                "when": "cody.activated",
                "icon": "$(cody-logo)"
            },
            {
                "command": "cody.autocomplete.openTraceView",
                "category": "Cody",
                "title": "Open Autocomplete Trace View",
                "when": "cody.activated && config.cody.autocomplete && config.cody.debug.enable && editorHasFocus && !editorReadonly"
            },
            {
                "command": "cody.autocomplete.manual-trigger",
                "category": "Cody",
                "title": "Trigger Autocomplete at Cursor",
                "when": "cody.activated && config.cody.autocomplete && editorHasFocus && !editorReadonly && !editorHasSelection && !inlineSuggestionsVisible"
            },
            {
                "command": "cody.chat.panel.new",
                "category": "Cody",
                "title": "New Chat Panel",
                "when": "cody.activated",
                "group": "Cody",
                "icon": "$(new-comment-icon)"
            },
            {
                "command": "cody.chat.tree.view.focus",
                "category": "Cody",
                "title": "Open Cody Sidebar",
                "group": "Cody",
                "icon": "$(layout-sidebar-left)"
            },
            {
                "command": "cody.chat.history.edit",
                "category": "Cody",
                "title": "Rename Chat",
                "group": "Cody",
                "icon": "$(edit)",
                "when": "cody.activated && cody.hasChatHistory"
            },
            {
                "command": "cody.chat.history.clear",
                "category": "Cody",
                "title": "Delete All Chats",
                "group": "Cody",
                "icon": "$(trash)",
                "when": "cody.activated && cody.hasChatHistory"
            },
            {
                "command": "cody.chat.history.delete",
                "category": "Cody",
                "title": "Delete Chat",
                "group": "Cody",
                "icon": "$(trash)",
                "when": "cody.activated && cody.hasChatHistory"
            },
            {
                "command": "cody.chat.history.export",
                "category": "Cody",
                "title": "Export Chats as JSON",
                "group": "Cody",
                "icon": "$(arrow-circle-down)",
                "when": "cody.activated && cody.hasChatHistory"
            },
            {
                "command": "cody.chat.history.panel",
                "category": "Cody",
                "title": "Chat History",
                "group": "Cody",
                "icon": "$(list-unordered)",
                "when": "cody.activated && cody.hasChatHistory"
            },
            {
                "command": "cody.search.index-update",
                "category": "Cody",
                "group": "Cody",
                "title": "Update search index for current workspace folder",
                "icon": "$(refresh)",
                "when": "cody.activated"
            },
            {
                "command": "cody.search.index-update-all",
                "category": "Cody",
                "group": "Cody",
                "title": "Update search indices for all workspace folders",
                "icon": "$(sync)",
                "when": "cody.activated"
            },
            {
                "command": "cody.chat.panel.reset",
                "category": "Cody",
                "title": "New Chat Session",
                "group": "Cody",
                "icon": "$(clear-all)",
                "when": "cody.activated && cody.hasChatHistory"
            },
            {
                "command": "cody.embeddings.resolveIssue",
                "title": "Cody Embeddings",
                "when": "cody.embeddings.hasIssue"
            }
        ],
        "keybindings": [
            {
                "command": "cody.chat.focus",
                "key": "alt+/",
                "when": "!cody.activated"
            },
            {
                "command": "cody.chat.tree.view.focus",
                "key": "alt+f1",
                "when": "cody.activated"
            },
            {
                "command": "cody.chat.panel.new",
                "key": "alt+/",
                "when": "cody.activated"
            },
            {
                "command": "cody.chat.panel.new",
                "key": "alt+l",
                "when": "cody.activated && config.cody.internal.unstable"
            },
            {
                "command": "cody.command.edit-code",
                "key": "ctrl+shift+v",
                "mac": "shift+cmd+v",
                "when": "cody.activated && !editorReadonly"
            },
            {
                "command": "cody.command.edit-code",
                "key": "alt+k",
                "when": "cody.activated && !editorReadonly && config.cody.internal.unstable"
            },
            {
                "command": "cody.menu.commands",
                "key": "alt+c",
                "mac": "alt+c",
                "when": "cody.activated"
            },
            {
                "command": "-github.copilot.generate",
                "key": "ctrl+enter"
            },
            {
                "command": "cody.autocomplete.manual-trigger",
                "key": "alt+\\",
                "when": "editorTextFocus && !editorHasSelection && config.cody.autocomplete.enabled && !inlineSuggestionsVisible"
            }
        ],
        "submenus": [
            {
                "label": "Cody",
                "id": "cody.submenu"
            }
        ],
        "menus": {
            "commandPalette": [
                {
                    "command": "cody.command.edit-code",
                    "when": "cody.activated && editorIsOpen"
                },
                {
                    "command": "cody.command.explain-code",
                    "when": "cody.activated && editorIsOpen"
                },
                {
                    "command": "cody.command.context-search",
                    "when": "cody.activated && editorIsOpen"
                },
                {
                    "command": "cody.command.smell-code",
                    "when": "cody.activated && editorIsOpen"
                },
                {
                    "command": "cody.command.unit-tests",
                    "when": "cody.activated && editorIsOpen"
                },
                {
                    "command": "cody.command.document-code",
                    "when": "cody.activated && editorIsOpen"
                },
                {
                    "command": "cody.menu.custom-commands",
                    "when": "cody.activated"
                },
                {
                    "command": "cody.embeddings.resolveIssue",
                    "when": "false"
                },
                {
                    "command": "cody.focus",
                    "title": "Cody: Sign In",
                    "when": "!cody.activated"
                },
                {
                    "command": "cody.guardrails.debug",
                    "when": "config.cody.experimental.guardrails && editorHasSelection"
                },
                {
                    "command": "cody.show-page",
                    "when": "false"
                },
                {
                    "command": "cody.show-rate-limit-modal",
                    "when": "false"
                }
            ],
            "editor/context": [
                {
                    "submenu": "cody.submenu",
                    "group": "0_cody"
                }
            ],
            "cody.submenu": [
                {
                    "command": "cody.chat.panel.new",
                    "when": "cody.activated",
                    "group": "ask"
                },
                {
                    "command": "cody.command.explain-code",
                    "when": "cody.activated",
                    "group": "command"
                },
                {
                    "command": "cody.command.edit-code",
                    "when": "cody.activated",
                    "group": "ask"
                },
                {
                    "command": "cody.command.unit-tests",
                    "when": "cody.activated",
                    "group": "command"
                },
                {
                    "command": "cody.command.document-code",
                    "when": "cody.activated",
                    "group": "command"
                },
                {
                    "command": "cody.command.smell-code",
                    "when": "cody.activated",
                    "group": "command"
                },
                {
                    "command": "cody.menu.custom-commands",
                    "when": "cody.activated",
                    "group": "custom-commands"
                },
                {
                    "command": "cody.focus",
                    "when": "!cody.activated",
                    "group": "other"
                },
                {
                    "command": "cody.guardrails.debug",
                    "when": "cody.activated && config.cody.experimental.guardrails && editorHasSelection",
                    "group": "other"
                }
            ],
            "view/title": [
                {
                    "command": "cody.chat.panel.new",
                    "when": "view == cody.chat.tree.view && cody.activated",
                    "group": "navigation@1"
                },
                {
                    "command": "cody.chat.history.clear",
                    "when": "view == cody.chat.tree.view && cody.activated && cody.hasChatHistory",
                    "enablement": "cody.hasChatHistory",
                    "group": "navigation@2"
                },
                {
                    "command": "cody.chat.history.export",
                    "when": "view == cody.chat.tree.view && cody.activated && cody.hasChatHistory",
                    "enablement": "cody.hasChatHistory",
                    "group": "navigation@3"
                },
                {
                    "command": "cody.welcome",
                    "when": "view == cody.support.tree.view",
                    "group": "7_cody@0"
                },
                {
                    "command": "cody.search.index-update",
                    "when": "view == cody.search && cody.activated",
                    "group": "navigation@1"
                },
                {
                    "command": "cody.search.index-update-all",
                    "when": "view == cody.search && cody.activated",
                    "group": "navigation@2"
                }
            ],
            "editor/title": [
                {
                    "command": "cody.menu.commands",
                    "when": "cody.activated && config.cody.editorTitleCommandIcon && !editorReadonly && (resourceScheme == file || activeWebviewPanelId == cody.chatPanel)",
                    "group": "navigation",
                    "visibility": "visible"
                },
                {
                    "command": "cody.chat.panel.new",
                    "when": "activeWebviewPanelId == cody.chatPanel && cody.activated",
                    "group": "navigation@1",
                    "visibility": "visible"
                },
                {
                    "command": "cody.chat.history.panel",
                    "when": "activeWebviewPanelId == cody.chatPanel && cody.activated",
                    "group": "navigation@2",
                    "visibility": "visible"
                },
                {
                    "command": "cody.settings.extension.chat",
                    "when": "activeWebviewPanelId == cody.chatPanel && cody.activated",
                    "group": "navigation@3",
                    "visibility": "visible"
                }
            ],
            "view/item/context": [
                {
                    "command": "cody.chat.history.edit",
                    "when": "view == cody.chat.tree.view && cody.activated && cody.hasChatHistory && viewItem == cody.chats",
                    "group": "inline@1"
                },
                {
                    "command": "cody.chat.history.delete",
                    "when": "view == cody.chat.tree.view && cody.activated && cody.hasChatHistory && viewItem == cody.chats",
                    "group": "inline@2"
                }
            ]
        },
        "configuration": {
            "type": "object",
            "title": "Cody",
            "properties": {
                "cody.serverEndpoint": {
                    "order": 1,
                    "type": "string",
                    "description": "URL to the Sourcegraph instance.",
                    "examples": "https://example.sourcegraph.com",
                    "markdownDeprecationMessage": "**Deprecated**: Please sign in via the UI instead. If you are already signed in, you can empty this field to remove this warning.",
                    "deprecationMessage": "Deprecated: Please sign in via the UI instead."
                },
                "cody.proxy": {
                    "type": "string",
                    "markdownDeprecationMessage": "The SOCKS proxy endpoint to access server endpoint. This is only supported with some autocomplete providers and only for use with the Cody Agent (for instance with JetBrains plugin). For VS Code please use http.proxy instead."
                },
                "cody.codebase": {
                    "order": 2,
                    "type": "string",
                    "markdownDescription": "A Git repository URL to use instead of allowing Cody to infer the Git repository from the workspace.",
                    "examples": [
                        "https://github.com/sourcegraph/cody",
                        "ssh://git@github.com/sourcegraph/cody"
                    ]
                },
                "cody.useContext": {
                    "order": 99,
                    "type": "string",
                    "enum": ["embeddings", "keyword", "blended", "none"],
                    "default": "blended",
                    "markdownDescription": "Controls which context providers Cody uses for chat, commands and inline edits. Use 'blended' for best results. For debugging other context sources, 'embeddings' will use an embeddings-based index if available. 'keyword' will use a search-based index. 'none' will not use embeddings or search-based indexes."
                },
                "cody.customHeaders": {
                    "order": 4,
                    "type": "object",
                    "markdownDescription": "Adds custom HTTP headers to all network requests to the Sourcegraph endpoint. Defining required headers here ensures requests are properly forwarded through intermediary proxy servers, which may mandate certain custom headers for internal or external communication.",
                    "default": {},
                    "examples": [
                        {
                            "Cache-Control": "no-cache",
                            "Proxy-Authenticate": "Basic"
                        }
                    ]
                },
                "cody.autocomplete.enabled": {
                    "order": 5,
                    "type": "boolean",
                    "markdownDescription": "Enables code autocompletions.",
                    "default": true
                },
                "cody.autocomplete.languages": {
                    "order": 5,
                    "type": "object",
                    "markdownDescription": "Enables or disables code autocompletions for specified [language ids](https://code.visualstudio.com/docs/languages/identifiers). `\"*\"` is the default fallback if no language-specific setting is found.\n\nThe default setting: \n\n```json\n{\n  \"*\": true\n}\n```\n\nTo disable autocomplete for a given [language id](https://code.visualstudio.com/docs/languages/identifiers#_known-language-identifiers) set its value to `false`, for example:\n\n```json\n{\n  \"*\": true,\n  \"plaintext\": false\n}\n```",
                    "default": {
                        "*": true
                    },
                    "examples": [
                        {
                            "*": true,
                            "plaintext": false
                        }
                    ]
                },
                "cody.editorTitleCommandIcon": {
                    "order": 7,
                    "type": "boolean",
                    "markdownDescription": "Adds a Cody icon to the editor title menu for quick access to Cody commands.",
                    "default": true
                },
                "cody.commandCodeLenses": {
                    "order": 8,
                    "type": "boolean",
                    "markdownDescription": "Adds code lenses to current file for quick access to Cody commands.",
                    "default": false
                },
                "cody.experimental.guardrails": {
                    "order": 9,
                    "type": "boolean",
                    "markdownDescription": "Experimental feature for internal use.",
                    "default": false
                },
                "cody.experimental.localSymbols": {
                    "order": 9,
                    "type": "boolean",
                    "default": false,
                    "markdownDescription": "Experimental feature for internal use."
                },
                "cody.chat.preInstruction": {
                    "order": 6,
                    "type": "string",
                    "markdownDescription": "A custom instruction to be included at the start of all chat messages. (E.g., \"Answer all my questions in Spanish.\")",
                    "examples": ["Answer all my questions in Spanish."]
                },
                "cody.codeActions.enabled": {
                    "order": 11,
                    "title": "Cody Code Actions",
                    "type": "boolean",
                    "markdownDescription": "Add Cody options to Quick Fix menus for fixing, explaining, documenting, and editing code.",
                    "default": true
                },
                "cody.commandHints.enabled": {
                    "order": 12,
                    "title": "Cody Command Hints",
                    "type": "boolean",
                    "markdownDescription": "Enable hints for Edit and Chat shortcuts, displayed alongside editor selections.",
                    "default": false
                },
                "cody.experimental.simpleChatContext": {
                    "order": 99,
                    "type": "boolean",
                    "markdownDescription": "Uses the new simplifed chat context fetcher",
                    "default": true
                },
                "cody.experimental.symfContext": {
                    "order": 99,
                    "type": "boolean",
                    "markdownDescription": "Enable symf code search context for chat",
                    "default": true
                },
                "cody.experimental.symf.path": {
                    "order": 99,
                    "type": "string",
                    "markdownDescription": "Path to symf binary",
                    "default": ""
                },
                "cody.experimental.tracing": {
                    "order": 99,
                    "type": "boolean",
                    "markdownDescription": "Enable OpenTelemetry tracing",
                    "default": false
                },
                "cody.debug.enable": {
                    "order": 99,
                    "type": "boolean",
                    "markdownDescription": "Turns on debug output (visible in the VS Code Output panel under \"Cody by Sourcegraph\")"
                },
                "cody.debug.verbose": {
                    "order": 99,
                    "type": "boolean",
                    "markdownDescription": "Enables verbose debug output. Debug messages may contain more details if the invocation includes verbose information."
                },
                "cody.debug.filter": {
                    "order": 99,
                    "type": "string",
                    "markdownDescription": "Regular expression to filter debug output. If empty, defaults to '.*', which prints all messages."
                },
                "cody.telemetry.level": {
                    "order": 99,
                    "type": "string",
                    "enum": ["all", "off"],
                    "enumDescriptions": [
                        "Sends usage data and errors.",
                        "Disables all extension telemetry."
                    ],
                    "markdownDescription": "Controls the telemetry about Cody usage and errors. See [Cody usage and privacy notice](https://about.sourcegraph.com/terms/cody-notice).",
                    "default": "all"
                },
                "cody.autocomplete.advanced.provider": {
                    "type": "string",
                    "default": null,
                    "enum": [null, "anthropic", "fireworks", "unstable-openai", "unstable-ollama"],
                    "markdownDescription": "The provider used for code autocomplete. Most providers other than `anthropic` require the `cody.autocomplete.advanced.serverEndpoint` and `cody.autocomplete.advanced.accessToken` settings to also be set. Check the Cody output channel for error messages if autocomplete is not working as expected."
                },
                "cody.autocomplete.advanced.serverEndpoint": {
                    "type": "string",
                    "markdownDescription": "The server endpoint used for code autocomplete. This is only supported with a provider other than `anthropic`."
                },
                "cody.autocomplete.advanced.accessToken": {
                    "type": "string",
                    "markdownDescription": "The access token used for code autocomplete. This is only supported with a provider other than `anthropic`."
                },
                "cody.autocomplete.advanced.model": {
                    "type": "string",
                    "default": null,
                    "enum": [
                        null,
                        "starcoder-16b",
                        "starcoder-7b",
                        "starcoder-3b",
                        "starcoder-1b",
                        "llama-code-7b",
                        "llama-code-13b",
                        "llama-code-13b-instruct",
                        "mistral-7b-instruct-4k"
                    ],
                    "markdownDescription": "Overwrite the  model used for code autocompletion inference. This is only supported with the `fireworks` provider"
                },
                "cody.autocomplete.completeSuggestWidgetSelection": {
                    "type": "boolean",
                    "default": true,
                    "markdownDescription": "Autocomplete based on the currently selection in the suggest widget. Requires the VS Code user setting `editor.inlineSuggest.suppressSuggestions` set to true and will change it to true in user settings if it is not true."
                },
                "cody.autocomplete.formatOnAccept": {
                    "type": "boolean",
                    "default": false,
                    "markdownDescription": "Format completions on accept using [the default document formatter](https://code.visualstudio.com/docs/editor/codebasics#_formatting)."
                },
                "cody.experimental.foldingRanges": {
                    "type": "string",
                    "enum": ["lsp", "indentation-based"],
                    "enumDescriptions": [
                        "Use folding ranges that are enabled by default in VS Code, and are usually powered by LSP",
                        "Use custom implementation of folding ranges that is indentation based. This is the implementation that is used by other Cody clients like the JetBrains plugin"
                    ],
                    "markdownDescription": "Determines the algorithm Cody uses to detect folding ranges. Cody uses folding ranges for several features like the 'Document code' command",
                    "default": "all"
                },
                "cody.autocomplete.experimental.syntacticPostProcessing": {
                    "type": "boolean",
                    "default": true,
                    "markdownDescription": "Rank autocomplete results with tree-sitter."
                },
                "cody.autocomplete.experimental.dynamicMultilineCompletions": {
                    "type": "boolean",
                    "default": false,
                    "markdownDescription": "Dynamically switch from singleline to multiline completion based on the first completion line."
                },
                "cody.autocomplete.experimental.hotStreak": {
                    "type": "boolean",
                    "default": false,
                    "markdownDescription": "Preload follow-up completions"
                },
                "cody.autocomplete.experimental.fastPath": {
                    "type": "boolean",
                    "default": false,
                    "markdownDescription": "Routes code completion requests directly to our Cody Gateway instance. Only works when connected to the Cody community edition and when using the default StarCoder model."
                },
                "cody.autocomplete.experimental.graphContext": {
                    "type": "string",
                    "default": null,
                    "enum": [null, "bfg", "bfg-mixed"],
                    "markdownDescription": "Use the code graph to retrieve context for autocomplete requests."
                },
                "cody.autocomplete.experimental.ollamaOptions": {
                    "type": "object",
                    "markdownDescription": "Options for the [Ollama](https://ollama.ai/) experimental autocomplete provider.",
                    "default": {
                        "url": "http://localhost:11434",
                        "model": "deepseek-coder:6.7b-base-q4_K_M"
                    },
                    "properties": {
                        "url": {
                            "type": "string",
                            "description": "The URL of the Ollama API.",
                            "default": "http://localhost:11434"
                        },
                        "model": {
                            "type": "string",
                            "default": "deepseek-coder:6.7b-base-q4_K_M",
                            "examples": [
                                "codellama:7b-code",
                                "codellama:13b-code",
                                "deepseek-coder:6.7b-base-q4_K_M"
                            ]
                        },
                        "parameters": {
                            "type": "object",
                            "description": "Parameters for how Ollama will run the model. See Ollama [PARAMETER documentation](https://github.com/jmorganca/ollama/blob/main/docs/api.md#generate-request-with-options).",
                            "properties": {
                                "num_ctx": "number",
                                "temperature": "number",
                                "top_k": "number",
                                "top_p": "number"
                            }
                        }
                    }
                },
                "cody.internal.unstable": {
                    "order": 999,
                    "type": "boolean",
                    "markdownDescription": "[INTERNAL ONLY] Enable all unstable experimental features.",
                    "default": false
                }
            }
        },
        "icons": {
            "cody-logo": {
                "description": "Cody logo",
                "default": {
                    "fontPath": "resources/cody-icons.woff",
                    "fontCharacter": "\\0041"
                }
            },
            "cody-logo-heavy": {
                "description": "Cody logo heavy",
                "default": {
                    "fontPath": "resources/cody-icons.woff",
                    "fontCharacter": "\\0042"
                }
            },
            "anthropic-logo": {
                "description": "Anthropic logo",
                "default": {
                    "fontPath": "resources/cody-icons.woff",
                    "fontCharacter": "\\0043"
                }
            },
            "new-comment-icon": {
                "description": "Cody logo heavy",
                "default": {
                    "fontPath": "resources/cody-icons.woff",
                    "fontCharacter": "\\0048"
                }
            }
        }
    },
<<<<<<< HEAD
    "icons": {
      "cody-logo": {
        "description": "Cody logo",
        "default": {
          "fontPath": "resources/cody-icons.woff",
          "fontCharacter": "\\0041"
        }
      },
      "cody-logo-heavy": {
        "description": "Cody logo heavy",
        "default": {
          "fontPath": "resources/cody-icons.woff",
          "fontCharacter": "\\0042"
        }
      },
      "anthropic-logo": {
        "description": "Anthropic logo",
        "default": {
          "fontPath": "resources/cody-icons.woff",
          "fontCharacter": "\\0043"
        }
      },
      "openai-logo": {
        "description": "OpenAI logo",
        "default": {
          "fontPath": "resources/cody-icons.woff",
          "fontCharacter": "\\0044"
        }
      },
      "mistral-logo": {
        "description": "Mistral logo",
        "default": {
          "fontPath": "resources/cody-icons.woff",
          "fontCharacter": "\\0045"
        }
      },
      "new-comment-icon": {
        "description": "Cody logo heavy",
        "default": {
          "fontPath": "resources/cody-icons.woff",
          "fontCharacter": "\\0048"
        }
      }
=======
    "dependencies": {
        "@anthropic-ai/sdk": "^0.4.2",
        "@opentelemetry/api": "^1.7.0",
        "@opentelemetry/core": "^1.18.1",
        "@opentelemetry/exporter-trace-otlp-http": "^0.45.1",
        "@opentelemetry/instrumentation-http": "^0.45.1",
        "@opentelemetry/resources": "^1.18.1",
        "@opentelemetry/sdk-node": "^0.45.1",
        "@opentelemetry/sdk-trace-base": "^1.18.1",
        "@opentelemetry/semantic-conventions": "^1.18.1",
        "@sentry/browser": "^7.66.0",
        "@sentry/core": "^7.66.0",
        "@sentry/node": "^7.66.0",
        "@sourcegraph/cody-shared": "workspace:*",
        "@sourcegraph/cody-ui": "workspace:*",
        "@sourcegraph/telemetry": "^0.16.0",
        "@storybook/preview-api": "^7.6.2",
        "@vscode/codicons": "^0.0.35",
        "@vscode/webview-ui-toolkit": "^1.2.2",
        "async-mutex": "^0.4.0",
        "axios": "^1.3.6",
        "classnames": "^2.3.2",
        "crypto-js": "^4.2.0",
        "detect-indent": "^7.0.1",
        "fast-xml-parser": "^4.3.2",
        "glob": "^7.2.3",
        "isomorphic-fetch": "^3.0.0",
        "js-levenshtein": "^1.1.6",
        "lodash": "^4.17.21",
        "lru-cache": "^10.0.0",
        "mkdirp": "^3.0.1",
        "os-browserify": "^0.3.0",
        "socks-proxy-agent": "^8.0.1",
        "unzipper": "^0.10.14",
        "uuid": "^9.0.0",
        "vscode-languageserver-textdocument": "^1.0.8",
        "vscode-uri": "^3.0.7",
        "web-tree-sitter": "^0.20.8",
        "wink-nlp-utils": "^2.1.0"
    },
    "devDependencies": {
        "@google-cloud/pubsub": "^3.7.3",
        "@playwright/test": "1.39.0",
        "@pollyjs/adapter-node-http": "^6.0.6",
        "@pollyjs/core": "^6.0.6",
        "@pollyjs/persister": "^6.0.6",
        "@pollyjs/persister-fs": "^6.0.6",
        "@types/axios": "^0.14.0",
        "@types/blueimp-md5": "^2.18.2",
        "@types/crypto-js": "^4.2.2",
        "@types/dedent": "^0.7.0",
        "@types/express": "^4.17.17",
        "@types/fs-extra": "^11.0.4",
        "@types/glob": "^8.0.0",
        "@types/isomorphic-fetch": "^0.0.39",
        "@types/js-levenshtein": "^1.1.1",
        "@types/lodash": "^4.14.195",
        "@types/mocha": "^10.0.1",
        "@types/pako": "^2.0.3",
        "@types/progress": "^2.0.5",
        "@types/semver": "^7.5.0",
        "@types/unzipper": "^0.10.7",
        "@types/uuid": "^9.0.2",
        "@types/vscode": "^1.79.0",
        "@types/yaml": "^1.9.7",
        "@vscode/test-electron": "^2.3.8",
        "@vscode/test-web": "^0.0.47",
        "@vscode/vsce": "^2.22.0",
        "blueimp-md5": "^2.19.0",
        "concurrently": "^8.2.0",
        "dedent": "^0.7.0",
        "express": "^4.18.2",
        "fast-json-stable-stringify": "^2.1.0",
        "fs-extra": "^11.2.0",
        "fuzzysort": "^2.0.4",
        "mocha": "^10.2.0",
        "ovsx": "^0.8.2",
        "pako": "^2.1.0",
        "path-browserify": "^1.0.1",
        "playwright": "1.39.0",
        "progress": "^2.0.3",
        "semver": "^7.5.4",
        "yaml": "^2.3.4"
>>>>>>> 7106a4fc
    }
}<|MERGE_RESOLUTION|>--- conflicted
+++ resolved
@@ -1001,6 +1001,20 @@
                     "fontCharacter": "\\0043"
                 }
             },
+            "openai-logo": {
+                "description": "OpenAI logo",
+                "default": {
+                    "fontPath": "resources/cody-icons.woff",
+                    "fontCharacter": "\\0044"
+                }
+            },
+            "mistral-logo": {
+                "description": "Mistral logo",
+                "default": {
+                    "fontPath": "resources/cody-icons.woff",
+                    "fontCharacter": "\\0045"
+                }
+            },
             "new-comment-icon": {
                 "description": "Cody logo heavy",
                 "default": {
@@ -1010,51 +1024,6 @@
             }
         }
     },
-<<<<<<< HEAD
-    "icons": {
-      "cody-logo": {
-        "description": "Cody logo",
-        "default": {
-          "fontPath": "resources/cody-icons.woff",
-          "fontCharacter": "\\0041"
-        }
-      },
-      "cody-logo-heavy": {
-        "description": "Cody logo heavy",
-        "default": {
-          "fontPath": "resources/cody-icons.woff",
-          "fontCharacter": "\\0042"
-        }
-      },
-      "anthropic-logo": {
-        "description": "Anthropic logo",
-        "default": {
-          "fontPath": "resources/cody-icons.woff",
-          "fontCharacter": "\\0043"
-        }
-      },
-      "openai-logo": {
-        "description": "OpenAI logo",
-        "default": {
-          "fontPath": "resources/cody-icons.woff",
-          "fontCharacter": "\\0044"
-        }
-      },
-      "mistral-logo": {
-        "description": "Mistral logo",
-        "default": {
-          "fontPath": "resources/cody-icons.woff",
-          "fontCharacter": "\\0045"
-        }
-      },
-      "new-comment-icon": {
-        "description": "Cody logo heavy",
-        "default": {
-          "fontPath": "resources/cody-icons.woff",
-          "fontCharacter": "\\0048"
-        }
-      }
-=======
     "dependencies": {
         "@anthropic-ai/sdk": "^0.4.2",
         "@opentelemetry/api": "^1.7.0",
@@ -1138,6 +1107,5 @@
         "progress": "^2.0.3",
         "semver": "^7.5.4",
         "yaml": "^2.3.4"
->>>>>>> 7106a4fc
     }
 }